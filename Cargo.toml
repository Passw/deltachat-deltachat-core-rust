[package]
name = "deltachat"
version = "1.126.1"
edition = "2021"
license = "MPL-2.0"
rust-version = "1.67"

[profile.dev]
debug = 0
panic = 'abort'
opt-level = 1

[profile.test]
opt-level = 0

# Always optimize dependencies.
# This does not apply to crates in the workspace.
# <https://doc.rust-lang.org/cargo/reference/profiles.html#overrides>
[profile.dev.package."*"]
opt-level = "z"

[profile.release]
lto = true
panic = 'abort'
opt-level = "z"
codegen-units = 1
strip = true

[patch.crates-io]
quinn-udp = { git = "https://github.com/quinn-rs/quinn", branch="main" }
quinn-proto = { git = "https://github.com/quinn-rs/quinn", branch="main" }

[dependencies]
deltachat_derive = { path = "./deltachat_derive" }
format-flowed = { path = "./format-flowed" }
ratelimit = { path = "./deltachat-ratelimit" }

anyhow = "1"
async-channel = "1.8.0"
async-imap = { version = "0.9.1", default-features = false, features = ["runtime-tokio"] }
async-native-tls = { version = "0.5", default-features = false, features = ["runtime-tokio"] }
async-smtp = { version = "0.9", default-features = false, features = ["runtime-tokio"] }
async_zip = { version = "0.0.12", default-features = false, features = ["deflate", "fs"] }
backtrace = "0.3"
base64 = "0.21"
brotli = { version = "3.4", default-features=false, features = ["std"] }
chrono = { version = "0.4", default-features=false, features = ["clock", "std"] }
email = { git = "https://github.com/deltachat/rust-email", branch = "master" }
encoded-words = { git = "https://github.com/async-email/encoded-words", branch = "master" }
escaper = "0.1"
fast-socks5 = "0.8"
fd-lock = "3.0.11"
futures = "0.3"
futures-lite = "1.13.0"
hex = "0.4.0"
hickory-resolver = "0.24"
humansize = "2"
image = { version = "0.24.7", default-features=false, features = ["gif", "jpeg", "ico", "png", "pnm", "webp", "bmp"] }
iroh = { version = "0.4.1", default-features = false }
kamadak-exif = "0.5"
lettre_email = { git = "https://github.com/deltachat/lettre", branch = "master" }
libc = "0.2"
mailparse = "0.14"
mime = "0.3.17"
num_cpus = "1.16"
num-derive = "0.4"
num-traits = "0.2"
once_cell = "1.18.0"
percent-encoding = "2.3"
parking_lot = "0.12"
pgp = { version = "0.10", default-features = false }
pretty_env_logger = { version = "0.5", optional = true }
qrcodegen = "1.7.0"
quick-xml = "0.30"
rand = "0.8"
regex = "1.9"
reqwest = { version = "0.11.20", features = ["json"] }
rusqlite = { version = "0.29", features = ["sqlcipher"] }
rust-hsluv = "0.1"
sanitize-filename = "0.5"
serde_json = "1.0"
serde = { version = "1.0", features = ["derive"] }
sha-1 = "0.10"
sha2 = "0.10"
smallvec = "1"
strum = "0.25"
strum_macros = "0.25"
tagger = "4.3.4"
textwrap = "0.16.0"
thiserror = "1"
tokio = { version = "1", features = ["fs", "rt-multi-thread", "macros"] }
tokio-io-timeout = "1.2.0"
tokio-stream = { version = "0.1.14", features = ["fs"] }
tokio-tar = { version = "0.3" } # TODO: integrate tokio into async-tar
tokio-util = "0.7.9"
toml = "0.7"
<<<<<<< HEAD
trust-dns-resolver = "0.23"
=======
>>>>>>> e725bdfb
url = "2"
uuid = { version = "1", features = ["serde", "v4"] }

[dev-dependencies]
ansi_term = "0.12.0"
criterion = { version = "0.5.1", features = ["async_tokio"] }
futures-lite = "1.13"
log = "0.4"
pretty_env_logger = "0.5"
proptest = { version = "1", default-features = false, features = ["std"] }
tempfile = "3"
testdir = "0.8.0"
tokio = { version = "1", features = ["parking_lot", "rt-multi-thread", "macros"] }
pretty_assertions = "1.3.0"

[workspace]
members = [
  "deltachat-ffi",
  "deltachat_derive",
  "deltachat-jsonrpc",
  "deltachat-rpc-server",
  "deltachat-ratelimit",
  "deltachat-repl",
  "format-flowed",
]

[[bench]]
name = "create_account"
harness = false

[[bench]]
name = "contacts"
harness = false

[[bench]]
name = "search_msgs"
harness = false

[[bench]]
name = "receive_emails"
harness = false

[[bench]]
name = "get_chat_msgs"
harness = false

[[bench]]
name = "get_chatlist"
harness = false

[[bench]]
name = "send_events"
harness = false

[features]
default = ["vendored"]
internals = []
vendored = [
  "async-native-tls/vendored",
  "rusqlite/bundled-sqlcipher-vendored-openssl",
  "reqwest/native-tls-vendored"
]<|MERGE_RESOLUTION|>--- conflicted
+++ resolved
@@ -94,10 +94,6 @@
 tokio-tar = { version = "0.3" } # TODO: integrate tokio into async-tar
 tokio-util = "0.7.9"
 toml = "0.7"
-<<<<<<< HEAD
-trust-dns-resolver = "0.23"
-=======
->>>>>>> e725bdfb
 url = "2"
 uuid = { version = "1", features = ["serde", "v4"] }
 
