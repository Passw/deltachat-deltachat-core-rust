[package]
name = "deltachat-rpc-server"
version = "1.126.1"
description = "DeltaChat JSON-RPC server"
edition = "2021"
readme = "README.md"
license = "MPL-2.0"

keywords = ["deltachat", "chat", "openpgp", "email", "encryption"]
categories = ["cryptography", "std", "email"]

[dependencies]
deltachat-jsonrpc = { path = "../deltachat-jsonrpc", default-features = false }
deltachat = { path = "..", default-features = false }

anyhow = "1"
env_logger = { version = "0.10.0" }
futures-lite = "1.13.0"
log = "0.4"
serde_json = "1.0.105"
serde = { version = "1.0", features = ["derive"] }
<<<<<<< HEAD
tokio = { version = "1.33.0", features = ["io-std"] }
tokio-util = "0.7.8"
yerpc = { version = "0.5.1", features = ["anyhow_expose"] }
=======
tokio = { version = "1.32.0", features = ["io-std"] }
tokio-util = "0.7.9"
yerpc = { version = "0.5.2", features = ["anyhow_expose", "openrpc"] }
>>>>>>> 37487940

[features]
default = ["vendored"]
vendored = ["deltachat-jsonrpc/vendored"]<|MERGE_RESOLUTION|>--- conflicted
+++ resolved
@@ -19,15 +19,9 @@
 log = "0.4"
 serde_json = "1.0.105"
 serde = { version = "1.0", features = ["derive"] }
-<<<<<<< HEAD
 tokio = { version = "1.33.0", features = ["io-std"] }
-tokio-util = "0.7.8"
-yerpc = { version = "0.5.1", features = ["anyhow_expose"] }
-=======
-tokio = { version = "1.32.0", features = ["io-std"] }
 tokio-util = "0.7.9"
 yerpc = { version = "0.5.2", features = ["anyhow_expose", "openrpc"] }
->>>>>>> 37487940
 
 [features]
 default = ["vendored"]
